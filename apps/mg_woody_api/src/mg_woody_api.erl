%%%
%%% Copyright 2017 RBKmoney
%%%
%%% Licensed under the Apache License, Version 2.0 (the "License");
%%% you may not use this file except in compliance with the License.
%%% You may obtain a copy of the License at
%%%
%%%     http://www.apache.org/licenses/LICENSE-2.0
%%%
%%% Unless required by applicable law or agreed to in writing, software
%%% distributed under the License is distributed on an "AS IS" BASIS,
%%% WITHOUT WARRANTIES OR CONDITIONS OF ANY KIND, either express or implied.
%%% See the License for the specific language governing permissions and
%%% limitations under the License.
%%%

%%%
%%% Главный модуль приложения.
%%% Тут из конфига строится дерево супервизоров и генерируются структуры с настройками.
%%%
-module(mg_woody_api).

-export_type([config/0]).

%% API
-export([start/0]).
-export([stop /0]).

%%
-export([events_machine_options/2]).
-export([machine_options       /2]).

%% application callbacks
-behaviour(application).
-export([start/2]).
-export([stop /1]).

%%
%% API
%%
-type processor() :: mg_woody_api_processor:options().
-type modernizer() :: #{
    current_format_version := mg_events:format_version(),
    handler                := mg_woody_api_modernizer:options()
}.
-type woody_server() :: #{
    ip             := tuple(),
    port           := inet:port_number(),
    transport_opts => woody_server_thrift_http_handler:transport_opts(),
    protocol_opts  => woody_server_thrift_http_handler:protocol_opts(),
    limits         => woody_server_thrift_http_handler:handler_limits()
}.
-type events_machines() :: #{
    processor                  := processor(),
    modernizer                 => modernizer(),
<<<<<<< HEAD
    worker                     => mg_workers_manager:options(), % all but `worker_options.worker` option
    storage                    := mg_storage:options(),
=======
    storage                    := mg_machine:storage_options(),
>>>>>>> 00aa3098
    event_sinks                => [mg_events_sink:handler()],
    retries                    := mg_machine:retry_opt(),
    schedulers                 := mg_machine:schedulers_opt(),
    default_processing_timeout := timeout(),
    suicide_probability        => mg_machine:suicide_probability()
}.
-type event_sink_ns() :: #{
    default_processing_timeout := timeout(),
    storage                    => mg_storage:options(),
    worker                     => mg_worker:options()
}.
-type config_element() ::
      {woody_server   , woody_server()                 }
    | {health_checkers, [erl_health:checker()]         }
    | {namespaces     , #{mg:ns() => events_machines()}}
    | {event_sink_ns  , event_sink_ns()                }
.
-type config() :: [config_element()].

-define(EVENT_SINK_NS, <<"_event_sinks">>).

-spec start() ->
    {ok, _}.
start() ->
    application:ensure_all_started(?MODULE).

-spec stop() ->
    ok.
stop() ->
    application:stop(?MODULE).

%%
%% Application callbacks
%%
-spec start(normal, any()) ->
    {ok, pid()} | {error, any()}.
start(_StartType, _StartArgs) ->
    Config = application:get_all_env(?MODULE),
    mg_utils_supervisor_wrapper:start_link(
        {local, ?MODULE},
        #{strategy => rest_for_one},
        quotas_child_specs(Config, quota)
        ++
        [event_sink_ns_child_spec(Config, event_sink)]
        ++
        events_machines_child_specs(Config)
        ++
        [woody_server_child_spec(Config, woody_server)]
        ++
        [woody_metrics_handler_childspec()]
    ).

-spec stop(any()) ->
    ok.
stop(_State) ->
    ok.

%%
%% local
%%

-spec quotas_child_specs(config(), atom()) ->
    [supervisor:child_spec()].
quotas_child_specs(Config, ChildID) ->
    [
        mg_quota_worker:child_spec(Options, {ChildID, maps:get(name, Options)})
        || Options <- proplists:get_value(quotas, Config, [])
    ].

-spec events_machines_child_specs(config()) ->
    [supervisor:child_spec()].
events_machines_child_specs(Config) ->
    NSs = proplists:get_value(namespaces, Config),
    [
        mg_events_machine:child_spec(events_machine_options(NS, Config), binary_to_atom(NS, utf8))
        || NS <- maps:keys(NSs)
    ].

-spec event_sink_ns_child_spec(config(), atom()) ->
    supervisor:child_spec().
event_sink_ns_child_spec(Config, ChildID) ->
    mg_events_sink_machine:child_spec(event_sink_namespace_options(Config), ChildID).

-spec woody_server_child_spec(config(), atom()) ->
    supervisor:child_spec().
woody_server_child_spec(Config, ChildID) ->
    WoodyConfig    = proplists:get_value(woody_server   , Config),
    HealthCheckers = proplists:get_value(health_checkers, Config),
    woody_server:child_spec(
        ChildID,
        #{
            protocol       => thrift,
            transport      => http,
            ip             => maps:get(ip             , WoodyConfig),
            port           => maps:get(port           , WoodyConfig),
            transport_opts => maps:get(transport_opts , WoodyConfig, #{}),
            protocol_opts  => maps:get(protocol_opts  , WoodyConfig, #{}),
            event_handler  => {mg_woody_api_event_handler, pulse()},
            handler_limits => maps:get(limits         , WoodyConfig, #{}),
            handlers       => [
                mg_woody_api_automaton :handler(api_automaton_options (Config)),
                mg_woody_api_event_sink:handler(api_event_sink_options(Config))
            ],
            additional_routes => [
                erl_health_handle:get_route(HealthCheckers)
            ]
        }
    ).

-spec woody_metrics_handler_childspec() ->
    supervisor:child_spec().
woody_metrics_handler_childspec() ->
    hay_metrics_handler:child_spec(woody_api_hay, woody_metrics_handler).

-spec api_automaton_options(config()) ->
    mg_woody_api_automaton:options().
api_automaton_options(Config) ->
    NSs = proplists:get_value(namespaces, Config),
    maps:fold(
        fun(NS, ConfigNS, Options) ->
            Options#{NS => maps:merge(
                #{
                    machine => events_machine_options(NS, Config)
                },
                modernizer_options(maps:get(modernizer, ConfigNS, undefined))
            )}
        end,
        #{},
        NSs
    ).

-spec events_machine_options(mg:ns(), config()) ->
    mg_events_machine:options().
events_machine_options(NS, Config) ->
    NSs = proplists:get_value(namespaces, Config),
    NSConfigs = maps:get(NS, NSs),
    #{processor := ProcessorConfig, storage := Storage} = NSConfigs,
    EventSinks = [
        event_sink_options(SinkConfig, Config)
        || SinkConfig <- maps:get(event_sinks, NSConfigs, [])
    ],
    EventsStorage = add_storage_metrics(NS, events, sub_storage_options(<<"events">>, Storage)),
    #{
        namespace                  => NS,
        processor                  => processor(ProcessorConfig),
        tagging                    => tags_options(NS, NSConfigs),
        machines                   => machine_options(NS, NSConfigs),
        events_storage             => EventsStorage,
        event_sinks                => EventSinks,
        pulse                      => pulse(),
        default_processing_timeout => maps:get(default_processing_timeout, NSConfigs)
    }.

-spec event_sink_options(mg_events_sink:handler(), config()) ->
    mg_events_sink:handler().
event_sink_options({mg_events_sink_machine, EventSinkConfig}, Config) ->
    EventSinkNS = event_sink_namespace_options(Config),
    {mg_events_sink_machine, maps:merge(EventSinkNS, EventSinkConfig)};
event_sink_options({mg_events_sink_kafka, EventSinkConfig}, _Config) ->
    {mg_events_sink_kafka, EventSinkConfig#{
        pulse            => pulse(),
        encoder          => fun mg_woody_api_event_sink:serialize/3
    }}.

-spec event_sink_namespace_options(config()) ->
    mg_events_sink_machine:ns_options().
event_sink_namespace_options(Config) ->
    EventSinkNS = #{storage := Storage} = proplists:get_value(event_sink_ns, Config),
    NS = <<"_event_sinks">>,
    MachinesStorage = add_storage_metrics(NS, machines, sub_storage_options(<<"machines">>, Storage)),
    EventsStorage = add_storage_metrics(NS, events, sub_storage_options(<<"events">>, Storage)),
    EventSinkNS#{
<<<<<<< HEAD
        namespace        => ?EVENT_SINK_NS,
        pulse            => pulse(),
        storage          => add_bucket_postfix(<<"machines">>, Storage),
        events_storage   => add_bucket_postfix(<<"events"  >>, Storage),
        worker           => worker_manager_options(EventSinkNS)
=======
        namespace        => NS,
        pulse            => pulse(),
        storage          => MachinesStorage,
        events_storage   => EventsStorage
>>>>>>> 00aa3098
    }.

-spec tags_options(mg:ns(), events_machines()) ->
    mg_machine_tags:options().
<<<<<<< HEAD
tags_options(NS, Config = #{retries := Retries, storage := Storage}) ->
    #{
        namespace => mg_utils:concatenate_namespaces(NS, <<"tags">>),
        worker    => worker_manager_options(Config),
        storage   => Storage, % по логике тут должен быть sub namespace, но его по историческим причинам нет
=======
tags_options(NS, #{retries := Retries, storage := Storage}) ->
    TagsNS = mg_utils:concatenate_namespaces(NS, <<"tags">>),
    % по логике тут должен быть sub namespace, но его по историческим причинам нет
    TagsStorage = add_storage_metrics(TagsNS, tags, Storage),
    #{
        namespace => TagsNS,
        storage   => TagsStorage,
>>>>>>> 00aa3098
        pulse     => pulse(),
        retries   => Retries
    }.

-spec machine_options(mg:ns(), events_machines()) ->
    mg_machine:options().
machine_options(NS, Config) ->
    #{storage := Storage} = Config,
    Options = maps:with(
        [
            retries,
            reschedule_timeout,
            timer_processing_timeout
        ],
        Config
    ),
    MachinesStorage = add_storage_metrics(NS, machines, sub_storage_options(<<"machines">>, Storage)),
    Options#{
        namespace           => NS,
<<<<<<< HEAD
        storage             => add_bucket_postfix(<<"machines">>, Storage),
        worker              => worker_manager_options(Config),
        schedulers          => maps:map(fun scheduler_options/2, maps:get(schedulers, Config, #{})),
=======
        storage             => MachinesStorage,
>>>>>>> 00aa3098
        pulse               => pulse(),
        % TODO сделать аналогично в event_sink'е и тэгах
        suicide_probability => maps:get(suicide_probability, Config, undefined)
    }.

-spec worker_manager_options(map()) ->
    mg_workers_manager:options().
worker_manager_options(Config) ->
    maps:merge(
        #{
            registry => mg_procreg_gproc,
            sidecar  => mg_woody_api_hay
        },
        maps:get(worker, Config, #{})
    ).

-spec scheduler_options(mg_machine:scheduler_id(), mg_machine:scheduler_opt()) ->
    mg_machine:scheduler_opt().
scheduler_options(_SchedulerID, Config) ->
    maps:merge(
        #{registry => mg_procreg_gproc},
        Config
    ).

-spec processor(processor()) ->
    mg_utils:mod_opts().
processor(Processor) ->
    {mg_woody_api_processor, Processor#{event_handler => {mg_woody_api_event_handler, pulse()}}}.

-spec modernizer_options(modernizer() | undefined) ->
    #{modernizer => mg_events_modernizer:options()}.
modernizer_options(#{current_format_version := CurrentFormatVersion, handler := WoodyClient}) ->
    #{modernizer => #{
        current_format_version => CurrentFormatVersion,
        handler => {mg_woody_api_modernizer, WoodyClient#{event_handler => {mg_woody_api_event_handler, pulse()}}}
    }};
modernizer_options(undefined) ->
    #{}.

-spec api_event_sink_options(config()) ->
    mg_woody_api_event_sink:options().
api_event_sink_options(Config) ->
    EventSinkMachines  = collect_event_sink_machines(Config),
    {EventSinkMachines, event_sink_namespace_options(Config)}.

-spec collect_event_sink_machines(config()) ->
    [mg:id()].
collect_event_sink_machines(Config) ->
    NSs = proplists:get_value(namespaces, Config),
    NSConfigs = maps:values(NSs),
    EventSinks = ordsets:from_list([
        maps:get(machine_id, SinkConfig)
        || NSConfig <- NSConfigs, {mg_events_sink_machine, SinkConfig} <- maps:get(event_sinks, NSConfig, [])
    ]),
    ordsets:to_list(EventSinks).

-spec sub_storage_options(mg:ns(), mg_machine:storage_options()) ->
    mg_machine:storage_options().
sub_storage_options(SubNS, Storage0) ->
    Storage1 = mg_utils:separate_mod_opts(Storage0, #{}),
    Storage2 = add_bucket_postfix(SubNS, Storage1),
    Storage2.

-spec add_bucket_postfix(mg:ns(), mg_storage:options()) ->
    mg_storage:options().
add_bucket_postfix(_, {mg_storage_memory, _} = Storage) ->
    Storage;
add_bucket_postfix(SubNS, {mg_storage_riak, #{bucket := Bucket} = Options}) ->
    {mg_storage_riak, Options#{bucket := mg_utils:concatenate_namespaces(Bucket, SubNS)}}.

<<<<<<< HEAD
=======
-spec add_storage_metrics(mg:ns(), _type, mg_machine:storage_options()) ->
    mg_machine:storage_options().
add_storage_metrics(NS, Type, Storage0) ->
    Storage1 = mg_utils:separate_mod_opts(Storage0, #{}),
    do_add_storage_metrics(NS, Type, Storage1).

-spec do_add_storage_metrics(mg:ns(), atom(), mg_machine:storage_options()) ->
    mg_machine:storage_options().
do_add_storage_metrics(_NS, _Type, {mg_storage_memory, _} = Storage) ->
    Storage;
do_add_storage_metrics(NS, Type, {mg_storage_riak, Options}) ->
    PoolOptions = maps:get(pool_options, Options, #{}),
    NewOptions = Options#{
        sidecar => {mg_woody_api_riak_metric, #{
            namespace => NS,
            type => Type
        }},
        pool_options => PoolOptions#{
            metrics_mod => mg_woody_api_riak_metric,
            metrics_api => exometer
        }
    },
    {mg_storage_riak, NewOptions}.

>>>>>>> 00aa3098
-spec pulse() ->
    mg_pulse:handler().
pulse() ->
    mg_woody_api_pulse.<|MERGE_RESOLUTION|>--- conflicted
+++ resolved
@@ -53,12 +53,8 @@
 -type events_machines() :: #{
     processor                  := processor(),
     modernizer                 => modernizer(),
-<<<<<<< HEAD
     worker                     => mg_workers_manager:options(), % all but `worker_options.worker` option
-    storage                    := mg_storage:options(),
-=======
     storage                    := mg_machine:storage_options(),
->>>>>>> 00aa3098
     event_sinks                => [mg_events_sink:handler()],
     retries                    := mg_machine:retry_opt(),
     schedulers                 := mg_machine:schedulers_opt(),
@@ -231,37 +227,23 @@
     MachinesStorage = add_storage_metrics(NS, machines, sub_storage_options(<<"machines">>, Storage)),
     EventsStorage = add_storage_metrics(NS, events, sub_storage_options(<<"events">>, Storage)),
     EventSinkNS#{
-<<<<<<< HEAD
-        namespace        => ?EVENT_SINK_NS,
-        pulse            => pulse(),
-        storage          => add_bucket_postfix(<<"machines">>, Storage),
-        events_storage   => add_bucket_postfix(<<"events"  >>, Storage),
-        worker           => worker_manager_options(EventSinkNS)
-=======
         namespace        => NS,
         pulse            => pulse(),
         storage          => MachinesStorage,
-        events_storage   => EventsStorage
->>>>>>> 00aa3098
+        events_storage   => EventsStorage,
+        worker           => worker_manager_options(EventSinkNS)
     }.
 
 -spec tags_options(mg:ns(), events_machines()) ->
     mg_machine_tags:options().
-<<<<<<< HEAD
-tags_options(NS, Config = #{retries := Retries, storage := Storage}) ->
-    #{
-        namespace => mg_utils:concatenate_namespaces(NS, <<"tags">>),
-        worker    => worker_manager_options(Config),
-        storage   => Storage, % по логике тут должен быть sub namespace, но его по историческим причинам нет
-=======
-tags_options(NS, #{retries := Retries, storage := Storage}) ->
+tags_options(NS, #{retries := Retries, storage := Storage} = Config) ->
     TagsNS = mg_utils:concatenate_namespaces(NS, <<"tags">>),
     % по логике тут должен быть sub namespace, но его по историческим причинам нет
     TagsStorage = add_storage_metrics(TagsNS, tags, Storage),
     #{
         namespace => TagsNS,
         storage   => TagsStorage,
->>>>>>> 00aa3098
+        worker    => worker_manager_options(Config),
         pulse     => pulse(),
         retries   => Retries
     }.
@@ -281,13 +263,9 @@
     MachinesStorage = add_storage_metrics(NS, machines, sub_storage_options(<<"machines">>, Storage)),
     Options#{
         namespace           => NS,
-<<<<<<< HEAD
-        storage             => add_bucket_postfix(<<"machines">>, Storage),
+        storage             => MachinesStorage,
         worker              => worker_manager_options(Config),
         schedulers          => maps:map(fun scheduler_options/2, maps:get(schedulers, Config, #{})),
-=======
-        storage             => MachinesStorage,
->>>>>>> 00aa3098
         pulse               => pulse(),
         % TODO сделать аналогично в event_sink'е и тэгах
         suicide_probability => maps:get(suicide_probability, Config, undefined)
@@ -358,8 +336,6 @@
 add_bucket_postfix(SubNS, {mg_storage_riak, #{bucket := Bucket} = Options}) ->
     {mg_storage_riak, Options#{bucket := mg_utils:concatenate_namespaces(Bucket, SubNS)}}.
 
-<<<<<<< HEAD
-=======
 -spec add_storage_metrics(mg:ns(), _type, mg_machine:storage_options()) ->
     mg_machine:storage_options().
 add_storage_metrics(NS, Type, Storage0) ->
@@ -384,7 +360,6 @@
     },
     {mg_storage_riak, NewOptions}.
 
->>>>>>> 00aa3098
 -spec pulse() ->
     mg_pulse:handler().
 pulse() ->
