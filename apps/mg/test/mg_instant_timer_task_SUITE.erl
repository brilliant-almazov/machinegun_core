--- conflicted
+++ resolved
@@ -187,14 +187,10 @@
     #{
         namespace => NS,
         processor => ?MODULE,
-<<<<<<< HEAD
-        storage   => mg_storage_memory,
+        storage   => mg_ct_helper:build_storage(NS, mg_storage_memory),
         worker    => #{
             registry => mg_procreg_gproc
         },
-=======
-        storage   => mg_ct_helper:build_storage(NS, mg_storage_memory),
->>>>>>> 00aa3098
         pulse     => ?MODULE,
         schedulers => #{
             timers         => Scheduler,
@@ -209,14 +205,10 @@
     #{
         namespace => NS,
         processor => ?MODULE,
-<<<<<<< HEAD
-        storage   => mg_storage_memory,
+        storage   => mg_ct_helper:build_storage(NS, mg_storage_memory),
         worker    => #{
             registry => mg_procreg_gproc
         },
-=======
-        storage   => mg_ct_helper:build_storage(NS, mg_storage_memory),
->>>>>>> 00aa3098
         pulse     => ?MODULE,
         schedulers => #{
             % none
