%%%
%%% Copyright 2017 RBKmoney
%%%
%%% Licensed under the Apache License, Version 2.0 (the "License");
%%% you may not use this file except in compliance with the License.
%%% You may obtain a copy of the License at
%%%
%%%     http://www.apache.org/licenses/LICENSE-2.0
%%%
%%% Unless required by applicable law or agreed to in writing, software
%%% distributed under the License is distributed on an "AS IS" BASIS,
%%% WITHOUT WARRANTIES OR CONDITIONS OF ANY KIND, either express or implied.
%%% See the License for the specific language governing permissions and
%%% limitations under the License.
%%%

{deps, [
<<<<<<< HEAD
    {gproc,
        "0.8.0"
    },
    {brod,
        "3.7.5"
    },
    {consuela,
        {git, "https://github.com/rbkmoney/consuela", {branch, master}}
    },
    {riakc,
        {git, "https://github.com/rbkmoney/riak-erlang-client", {branch, develop}}
    },
    {msgpack,
        {git, "https://github.com/msgpack/msgpack-erlang", {branch, master}}
    }
=======
    {gproc  , "0.8.0"},
    {brod   , "3.7.5"},
    {riakc  , {git, "git@github.com:rbkmoney/riak-erlang-client", {branch, develop}}},
    {pooler , {git, "git@github.com:seth/pooler", {branch, master}}},
    {msgpack, {git, "git@github.com:rbkmoney/msgpack-erlang.git", {branch, master }}}
>>>>>>> 00aa3098
]}.

{overrides, [
    {override, rebar3_protobuffs_plugin,
        [{deps, [{protobuffs, {git, "git://github.com/basho/erlang_protobuffs.git", {tag, "0.8.2"}}}]}]
    },

    {override, protobuffs, [{deps, []}]},

    {override, riakc, [
        {erl_opts, [
            {d, namespaced_types},
            {d, deprecated_19}
        ]}
    ]},

    {override, riak_pb, [
        {plugins, [
            {riak_pb_msgcodegen, {git, "git://github.com/tsloughter/riak_pb_msgcodegen", {branch, "master"}}},
            {rebar3_protobuffs_plugin, {git, "git://github.com/cmkarlsson/rebar3_protobuffs_plugin", {tag, "0.1.1"}}}
        ]},
        {provider_hooks, [{pre, [{compile, {protobuffs, compile}}, {compile, riak_pb_msgcodegen}]}]}
    ]}
]}.<|MERGE_RESOLUTION|>--- conflicted
+++ resolved
@@ -15,7 +15,6 @@
 %%%
 
 {deps, [
-<<<<<<< HEAD
     {gproc,
         "0.8.0"
     },
@@ -28,16 +27,12 @@
     {riakc,
         {git, "https://github.com/rbkmoney/riak-erlang-client", {branch, develop}}
     },
+    {pooler,
+        {git, "https://github.com/seth/pooler", {branch, master}}
+    },
     {msgpack,
         {git, "https://github.com/msgpack/msgpack-erlang", {branch, master}}
     }
-=======
-    {gproc  , "0.8.0"},
-    {brod   , "3.7.5"},
-    {riakc  , {git, "git@github.com:rbkmoney/riak-erlang-client", {branch, develop}}},
-    {pooler , {git, "git@github.com:seth/pooler", {branch, master}}},
-    {msgpack, {git, "git@github.com:rbkmoney/msgpack-erlang.git", {branch, master }}}
->>>>>>> 00aa3098
 ]}.
 
 {overrides, [
