--- conflicted
+++ resolved
@@ -269,11 +269,7 @@
     end).
 
 memory_amount("cgroups") -> cg_mem_sup:limit();
-<<<<<<< HEAD
-memory_amount("total"  ) -> proplists:get_value(memsup:get_system_memory_data()).
-=======
 memory_amount("total"  ) -> proplists:get_value(total_memory, memsup:get_system_memory_data()).
->>>>>>> 90e5355f
 
 wait_value(_, 0, _, Key) ->
     exit({failed_fetch, Key});
