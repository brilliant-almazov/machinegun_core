--- conflicted
+++ resolved
@@ -109,10 +109,7 @@
             scan_interval: 30s
             scan_limit: 1000
             capacity: 500
-<<<<<<< HEAD
-=======
         overseer: disabled
->>>>>>> d338c94a
         # maximum number of events that will be stored inside of machine state
         # must be non negative integer, default is 0
         event_stash_size: 5
